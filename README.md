--- conflicted
+++ resolved
@@ -9,15 +9,9 @@
 First add it to your `Cargo.toml`:
 
 ```toml
-<<<<<<< HEAD
 [dependencies]
 rocket_i18n = "0.4"
 gettext-macros = "0.1" # Provides proc-macros to manage translations
-=======
-[dependencies.rocket_i18n]
-git = "https://github.com/Plume-org/rocket_i18n"
-rev = "<LATEST COMMIT>"
->>>>>>> 9fc10a9a
 ```
 
 Then, in your `main.rs`:
@@ -73,25 +67,10 @@
 You can use the `t` macro in your templates, as long as they have a field called `catalog` to
 store your catalog.
 
-<<<<<<< HEAD
-=======
-### Generating the POT
-
-For those strings to be translatable you need to extract them in a `po/YOUR_DOMAIN.pot` file.
-You can use the [`xtr`](https://github.com/woboq/tr) tool.
-
-```sh
-RUSTFLAGS='--cfg procmacro2_semver_exempt' cargo install xtr
-xtr src/main.rs -o po/your-domain.pot -k i18n:2,3
-```
-
-RUSTFLAGS is optional, to annotate the .pot files with line numbers.
-`-k i18n:2,3` is telling xtr to extract strings from the `i18n!` macro second and third argument.
-
->>>>>>> 9fc10a9a
 ### Using with Actix Web
 
 First, disable the default features so it doesn't pull in all of Rocket.
+
 ```toml
 [dependencies.rocket_i18n]
 version = "0.4"
@@ -100,6 +79,7 @@
 ```
 
 Then add it to your application.
+
 ```rust
 use gettext_macros::*;
 use rocket_i18n::{I18n, Internationalized, Translations};
